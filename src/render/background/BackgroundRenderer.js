/**
 * FORGE.BackgroundRenderer
 * BackgroundRenderer class.
 *
 * @constructor FORGE.BackgroundRenderer
 * @param {FORGE.Viewer} viewer - viewer reference
 * @param {THREE.WebGLRenderTarget} target - render target
 * @param {SceneMediaOptionsConfig} options - the options for the cubemap
 * @param {string=} type - The type of the object as long as many other object inherits from this one.
 * @extends {FORGE.BaseObject}
 */
FORGE.BackgroundRenderer = function(viewer, target, options, type)
{
    /**
     * @name FORGE.BackgroundRenderer#_viewer
     * @type {FORGE.Viewer}
     * @private
     */
    this._viewer = viewer;

    /**
     * @name FORGE.BackgroundRenderer#_canvas
     * @type {FORGE.Canvas}
     * @private
     */
    this._canvas = null;

    /**
     * The mesh (cube) the video is on.
     * @type {THREE.Mesh}
     * @private
     */
    this._mesh = null;

    /**
     * @name FORGE.BackgroundRenderer#_scene
     * @type {THREE.Scene}
     * @private
     */
    this._scene = null;

    /**
     * @name FORGE.BackgroundRenderer#_camera
     * @type {THREE.Camera}
     * @private
     */
    this._camera = null;

    /**
     * Media format (cubemap, equi...)
     * @type {string}
     * @private
     */
    this._mediaFormat = options.mediaFormat || FORGE.MediaFormat.CUBE;

    /**
     * @name FORGE.BackgroundRenderer#_renderTarget
     * @type {THREE.WebGLRenderTarget}
     * @private
     */
    this._renderTarget = target || null;

    FORGE.BaseObject.call(this, type || "BackgroundRenderer");

    this._boot();
};

FORGE.BackgroundRenderer.prototype = Object.create(FORGE.BaseObject.prototype);
FORGE.BackgroundRenderer.prototype.constructor = FORGE.BackgroundRenderer;

/**
 * Init routine.
 * @method FORGE.BackgroundRenderer#_boot
 * @private
 */
FORGE.BackgroundRenderer.prototype._boot = function()
{
    this._scene = new THREE.Scene();

    if (this._renderTarget === null)
    {
        var width = this._viewer.renderer.canvasResolution.width;
        var height = this._viewer.renderer.canvasResolution.height;

        var rtParams =
        {
            minFilter: THREE.LinearFilter,
            magFilter: THREE.LinearFilter,
            format: THREE.RGBAFormat,
            stencilBuffer: false
        };

        this._renderTarget = new THREE.WebGLRenderTarget(width, height, rtParams);
    }
};

/**
 * Update texture if needed (video only).
 * @method FORGE.BackgroundRenderer#_updateTexture
 * @private
 */
FORGE.BackgroundRenderer.prototype._updateTexture = function()
{
    // doesn't refresh when there is no texture or texture container and when a video as WebGL texture is paused
    if (this._texture === null || this._textureCanvas === null ||
        this._textureContext === null || this._displayObject === null ||
        this._displayObject.element === null || (FORGE.Utils.isTypeOf(this._displayObject, ["VideoHTML5", "VideoDash"]) === true && this._displayObject.playing === false))
    {
        return;
    }

    var video = this._displayObject.element;
    if (video instanceof HTMLVideoElement && video.readyState === HTMLMediaElement.HAVE_ENOUGH_DATA)
    {
        if (this._textureContext)
        {
            this._textureContext.drawImage(video,
                0, 0, video.videoWidth, video.videoHeight,
                0, 0, this._textureCanvas.width, this._textureCanvas.height);
            this._texture.needsUpdate = true;
            this.log("texture update done");
        }
    }
};

/**
 * Update after view change
 * @todo change name of this method to be more generic (used by init and )
 * Should be overriden by subclass
 * @method FORGE.BackgroundRenderer#updateAfterViewChange
 */
FORGE.BackgroundRenderer.prototype.updateAfterViewChange = function()
{
    throw new Error(this._className + "::updateAfterViewChange not implemented");
};

/**
 * Update size (resolution)
 * @method FORGE.BackgroundRenderer#setSize
 * @param {FORGE.Size} size - size [px]
 */
FORGE.BackgroundRenderer.prototype.setSize = function(size)
{
    if (this.renderTarget !== null)
    {
        this.renderTarget.setSize(size.width, size.height);
    }
};

/**
 * Render routine.
 * @method FORGE.BackgroundRenderer#render
 * @param {THREE.PerspectiveCamera} camera - perspective camera with mesh rendering, N/A with shader rendering (null)
 */
FORGE.BackgroundRenderer.prototype.render = function(camera)
{
    if (this._viewer.renderer === null || this._renderTarget === null)
    {
        return;
    }

    this._updateTexture();

    if (camera !== null)
    {
        this._viewer.renderer.webGLRenderer.render ( this._scene, camera, this._renderTarget, true );
    }
    else
    {
        this._viewer.renderer.webGLRenderer.render ( this._scene, this._camera, this._renderTarget, true );
    }
};

/**
 * Update routine.
 * @method FORGE.BackgroundRenderer#update
 */
FORGE.BackgroundRenderer.prototype.update = function()
{
    if (!(this._mesh.material instanceof THREE.ShaderMaterial))
    {
        return;
    }

    var resolution = this._viewer.renderer.displayResolution;

    if (this._mesh.material.uniforms.hasOwnProperty("tViewportResolution"))
    {
        this._mesh.material.uniforms.tViewportResolution.value = new THREE.Vector2(resolution.width, resolution.height);
    }

    if (this._mesh.material.uniforms.hasOwnProperty("tViewportResolutionRatio"))
    {
        this._mesh.material.uniforms.tViewportResolutionRatio.value = resolution.ratio;
    }

    if (this._mesh.material.uniforms.hasOwnProperty("tModelViewMatrixInverse"))
    {
        this._mesh.material.uniforms.tModelViewMatrixInverse.value = this._viewer.renderer.camera.modelViewInverse;
    }

<<<<<<< HEAD

    this._viewer.renderer.view.updateUniforms(this._mesh.material.uniforms);
=======
    this._viewer.renderer.view.current.updateUniforms(this._mesh.material.uniforms);
>>>>>>> 29f589ba
};

/**
 * Destroy sequence.
 * @method FORGE.BackgroundRenderer#destroy
 */
FORGE.BackgroundRenderer.prototype.destroy = function()
{
    this._camera = null;

    if (this._renderTarget !== null)
    {
        this._renderTarget.dispose();
        this._renderTarget = null;
    }

    while (this._scene.children.length > 0)
    {
        var mesh = this._scene.children.pop();

        if (mesh.geometry !== null)
        {
            mesh.geometry.dispose();
            mesh.geometry = null;
        }

        this._scene.remove(mesh);
    }

    this._scene = null;
    this._viewer = null;

    FORGE.BaseObject.prototype.destroy.call(this);
};

/**
 * Get texture size.
 * @name FORGE.BackgroundRenderer#textureSize
 * @type {FORGE.Size}
 */
Object.defineProperty(FORGE.BackgroundRenderer.prototype, "textureSize",
{
    /** @this {FORGE.BackgroundRenderer} */
    get: function()
    {
        if (this._texture === null || typeof this._texture.image === "undefined")
        {
            return null;
        }

        return new FORGE.Size(this._texture.image.width, this._texture.image.height);
    }
});

/**
 * Get background render target.
 * @name FORGE.BackgroundRenderer#renderTarget
 * @type {THREE.WebGLRenderTarget}
 */
Object.defineProperty(FORGE.BackgroundRenderer.prototype, "renderTarget",
{
    /** @this {FORGE.BackgroundRenderer} */
    get: function()
    {
        return this._renderTarget;
    }
});

/**
 * Get/Set background renderer displayObject.
 * @name FORGE.BackgroundRenderer#displayObject
 * @type {string}
 */
Object.defineProperty(FORGE.BackgroundRenderer.prototype, "displayObject",
{
    /** @this {FORGE.BackgroundRenderer} */
    get: function()
    {
        return this._displayObject;
    },
    /** @this {FORGE.BackgroundRenderer} */
    set: function(value)
    {
        if (value === null)
        {
            this._clear();
        }
        else
        {
            this._setDisplayObject(value);
        }
    }
});

/**
 * Get background scene.
 * @name FORGE.BackgroundRenderer#scene
 * @type {THREE.Scene}
 */
Object.defineProperty(FORGE.BackgroundRenderer.prototype, "scene",
{
    /** @this {FORGE.BackgroundRenderer} */
    get: function()
    {
        return this._scene;
    }
});<|MERGE_RESOLUTION|>--- conflicted
+++ resolved
@@ -199,12 +199,7 @@
         this._mesh.material.uniforms.tModelViewMatrixInverse.value = this._viewer.renderer.camera.modelViewInverse;
     }
 
-<<<<<<< HEAD
-
-    this._viewer.renderer.view.updateUniforms(this._mesh.material.uniforms);
-=======
     this._viewer.renderer.view.current.updateUniforms(this._mesh.material.uniforms);
->>>>>>> 29f589ba
 };
 
 /**
