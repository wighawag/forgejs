--- conflicted
+++ resolved
@@ -5,13 +5,6 @@
 - Update the way we detect Safari browser in FORGE.Device
 - Fix default background configuration for the main container
 
-<<<<<<< HEAD
-### Media
-
-- New: Add a new media type "grid" to generate a grid preview with optional parameters.
-
-=======
->>>>>>> 3874c729
 ### Scene
 
 - Fix background configuration on scenes.
@@ -19,21 +12,14 @@
 ### Media
 
 - New: Add a new media type "grid" to generate a grid preview with optional parameters
-- New: Add a device options for video media with levels to match devices requirements
 
 ### Renderer
 
-<<<<<<< HEAD
 - Don't update texture when the video is paused.
+- Don't render the background when a scene has no media.
 - Unload scene background on scene exit.
 - Fix onBeforeRender and onAfterRender events on Hotspot3D objects.
 - Fix render routine when pipeline has no fx.
-=======
-- Don't update video texture when the video is paused
-- Don't render the background when a scene has no media
-- Unload scene background on scene exit
-- Fix onBeforeRender and onAfterRender events on Hotspot3D objects
->>>>>>> 3874c729
 
 ### Camera
 
@@ -42,14 +28,16 @@
 
 ### Audio
 
-<<<<<<< HEAD
+
 - Redesign of the HTMLAudioElement loader to solve events never fired on Microsoft Edge.
+- Deactivation of the AudioContext suspend and resume methods for Safari browser compatibility
 
 ### Video
 
+- Video auto quality improvements when you use multiple video sources as quality levels.
+- Fix multiple quality issues on Microsoft browsers.
+- Add `playslinline` attribute for HTMLVideoElement to display the video properly on iOS.
 - Video levels can now target a specific environement. Useful to prevent the use of a too high video resolution on Safari or Firefox.
-- Video auto quality improvements when you use multiple video sources as quality levels.
-- Add `playslinline` attribute for HTMLVideoElement to display the video properly on iOS.
 
 ### Media
 
@@ -62,15 +50,6 @@
 - New hotspot states feature that handles material change on mouse over and custom states.
 - Hotspots are now taking account of the `interactive` property in json configuration.
 - Hotspots cursor is now customizable with the new `cursor` property.
-=======
-- Redesign of the HTMLAudioElement loader to solve events never fired on Microsoft Edge
-- Deactivation of the AudioContext suspend and resume methods for Safari browser compatibility
-
-### Video
-
-- Fix multiple quality issues on Microsoft browsers
-- Fix playsinline attribute for iOS 10.x devices
->>>>>>> 3874c729
 
 ### Plugins
 
